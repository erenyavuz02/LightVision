import torch
import torch.nn as nn
import torch.optim as optim
from tqdm import tqdm
import numpy as np
import matplotlib.pyplot as plt
from IPython.display import clear_output
import time
import torch.nn.functional as F
<<<<<<< HEAD
=======
from .mod_77_token_training import mod_77_long_clip_loss, prepare_subsections_batch, encode_text_subsections
>>>>>>> 2e6a09de

def get_positional_embedding(model, lambda2: int = 4):
    """
    Get modified positional embedding for text encoder based on the given formula.
    """
    pos_embed = model.text_encoder.get_positional_embedding().pos_embed.pos_embed
    if pos_embed is None:
        raise ValueError("Positional embedding not found in text encoder.")

    max_pos, embed_dim = pos_embed.shape[2], pos_embed.shape[3]
    modified_pos_embed = torch.zeros((1, 1, max_pos, embed_dim), device=pos_embed.device)

    for pos in range(max_pos):
        if pos <= 20:
            modified_pos_embed[:, :, pos, :] = pos_embed[:, :, pos, :]
        else:
            lower_idx = pos // lambda2
            upper_idx = min(lower_idx + 1, max_pos - 1)  # Ensure upper_idx is within bounds
            alpha = (pos % lambda2) / lambda2
            modified_pos_embed[:, :, pos, :] = (1 - alpha) * pos_embed[:, :, lower_idx, :] + alpha * pos_embed[:, :, upper_idx, :]
    
    # turn the torch tensor into nn parameter
    modified_pos_embed = torch.nn.Parameter(modified_pos_embed, requires_grad=False)
    return modified_pos_embed

def apply_positional_embedding_modification(model, lambda2=4):
    """
    Apply the positional embedding modification to the model.
    """
    print("Original positional embedding:", model.get_positional_embedding())
    
    # Get modified positional embedding
    new_pos_embed = get_positional_embedding(model, lambda2)
    print("Modified Positional Embedding shape:", new_pos_embed.shape)
    
    # Set the model's pos embedding to the new one
    model.text_encoder.get_positional_embedding().pos_embed.pos_embed = new_pos_embed
    print("Positional embedding successfully modified!")
    
    return model

def contrastive_loss(image_features, text_features, temperature=0.07):
    """
    Contrastive loss function for CLIP training.
    """
    # Normalize features
    image_features = image_features / image_features.norm(dim=-1, keepdim=True)
    text_features = text_features / text_features.norm(dim=-1, keepdim=True)
    
    # Calculate similarity matrix
    logits = torch.matmul(image_features, text_features.T) / temperature
    
    # Create labels (diagonal should be positive pairs)
    batch_size = image_features.shape[0]
    labels = torch.arange(batch_size, device=image_features.device)
    
    # Calculate loss for both directions
    loss_img = nn.CrossEntropyLoss()(logits, labels)
    loss_txt = nn.CrossEntropyLoss()(logits.T, labels)
    
    return (loss_img + loss_txt) / 2

def long_clip_loss(model, image_embedding, long_embedding, short_embedding):
    image_features_long = image_embedding
    text_features_long = long_embedding
    text_features_short = short_embedding

    # Normalize features
    image_features_long = image_features_long / image_features_long.norm(dim=1, keepdim=True)
    text_features_long = text_features_long / text_features_long.norm(dim=1, keepdim=True)
    text_features_short = text_features_short / text_features_short.norm(dim=1, keepdim=True)

    # Apply PCA to get compressed image features
    image_features_short = PCA(image_features_long, 32)
    image_features_short = image_features_short / image_features_short.norm(dim=1, keepdim=True)

    # Since we're not using distributed training, simplify this part
    image_feat_all_long = image_features_long
    image_features_all_short = image_features_short
    text_feat_all_long = text_features_long
    text_feat_all_short = text_features_short

    # Calculate similarity matrices
    sim_i2tl = torch.matmul(image_features_long, text_feat_all_long.T)
    
    sim_tl2i = torch.matmul(image_feat_all_long, text_features_long.T)
    sim_tl2i = sim_tl2i.T

    sim_i2ts = torch.matmul(image_features_short, text_feat_all_short.T)
    sim_ts2i = torch.matmul(image_features_all_short, text_features_short.T)
    sim_ts2i = sim_ts2i.T

    # Apply temperature scaling
    logit_scale = model.logit_scale if hasattr(model, 'logit_scale') else 1.0

    if isinstance(logit_scale, torch.nn.Parameter):
        sim_i2tl = logit_scale.exp() * sim_i2tl
        sim_tl2i = logit_scale.exp() * sim_tl2i
        sim_i2ts = logit_scale.exp() * sim_i2ts
        sim_ts2i = logit_scale.exp() * sim_ts2i

    # Create targets for loss calculation
    bs = image_embedding.size(0)
    targets = torch.arange(bs, device=image_embedding.device)

    # Calculate losses
    loss_itcl = (
        F.cross_entropy(sim_i2tl, targets, label_smoothing=0.1)
        + F.cross_entropy(sim_tl2i, targets, label_smoothing=0.1)
    ) / 2

    loss_itcs = (
        F.cross_entropy(sim_i2ts, targets, label_smoothing=0.1)
        + F.cross_entropy(sim_ts2i, targets, label_smoothing=0.1)
    ) / 2

    # single loss by combining the two
    total_loss = (loss_itcl + loss_itcs) / 2

    return total_loss


def train_model(model, config, dataset, num_epochs=10, batch_size=32, learning_rate=1e-4, tokenizer=None, use_mod_77=True):
    """
    Train the model with positional embedding modification and custom dataset.
    
    Args:
        model: The mobile CLIP model to train
        config: Configuration dictionary
        dataset: Dataset object
        num_epochs: Number of training epochs
        batch_size: Batch size for training
        learning_rate: Learning rate for optimizer
        tokenizer: Text tokenizer
        use_mod_77: Whether to use mod 77 token training logic
    """
    device = torch.device("cuda" if torch.cuda.is_available() else "cpu")
    model = model.to(device)
    
    # Initialize tracking lists
    train_losses = []
    val_losses = []
    epochs_list = []
    
    # Step 1: Apply positional embedding modification
    print("Applying positional embedding modification...")
    model = apply_positional_embedding_modification(model, lambda2=4)
    
    # Step 2: Load and split dataset
    train_loader = dataset.get_dataloader("train")
    test_loader = dataset.get_dataloader("test")
    
    # Check if dataset supports mod 77 token training
    sample_batch = next(iter(train_loader))
    has_subsections = 'subsections' in sample_batch or 'long_subsections' in sample_batch
    
    if use_mod_77 and has_subsections:
        print("Using mod 77 token training with subsections...")
        training_mode = "mod_77"
    else:
        print("Using standard training...")
        training_mode = "standard"
    
    # Step 3: Setup optimizer
    optimizer = optim.AdamW(model.parameters(), lr=learning_rate, weight_decay=0.01)
    scheduler = optim.lr_scheduler.CosineAnnealingLR(optimizer, T_max=num_epochs)
    
    # Step 4: Training loop
    model.train()
    best_loss = float('inf')
    start_time = time.time()
    
    for epoch in range(num_epochs):
        total_loss = 0
        batch_losses = []
        progress_bar = tqdm(train_loader, desc=f"Epoch {epoch+1}/{num_epochs}")
        
        for batch_idx, batch_data in enumerate(progress_bar):
<<<<<<< HEAD

            images = batch_data['images'].to(device)  
            short_captions = tokenizer(batch_data['short_captions']).to(device)
            long_captions = tokenizer(batch_data['long_captions']).to(device)

=======
            images = batch_data['image'].to(device)  
            short_captions = tokenizer(batch_data['short_caption']).to(device)
            
>>>>>>> 2e6a09de
            optimizer.zero_grad()

            # Forward pass
            image_features = model.encode_image(images)
            text_features_short = model.encode_text(short_captions)
            
            if training_mode == "mod_77" and 'subsections' in batch_data:
                # Use mod 77 token training with subsections
                subsections_data = batch_data['subsections']
                
                # Prepare subsections batch
                subsections_batch = prepare_subsections_batch(subsections_data, tokenizer, device)
                
                # Encode subsections
                text_subsections_batch = encode_text_subsections(model, subsections_batch, device)
                
                # Calculate mod 77 loss
                loss = mod_77_long_clip_loss(model, image_features, text_subsections_batch, text_features_short)
                
            else:
                # Standard training
                long_captions = tokenizer(batch_data['long_caption']).to(device)
                text_features_long = model.encode_text(long_captions)
                
                # Calculate standard loss
                loss = long_clip_loss(model, image_features, text_features_long, text_features_short)

            # Backward pass
            loss.backward()
            optimizer.step()
            
            batch_loss = loss.item()
            total_loss += batch_loss
            batch_losses.append(batch_loss)
            progress_bar.set_postfix({'loss': batch_loss, 'avg_loss': total_loss/(batch_idx+1), 'mode': training_mode})
        
        # Update learning rate
        scheduler.step()
        
        # Calculate average loss
        avg_loss = total_loss / len(train_loader)
        train_losses.append(avg_loss)
        epochs_list.append(epoch + 1)
        
        # Validation
        val_loss = validate_model(model, test_loader, device, tokenizer, use_mod_77)
        val_losses.append(val_loss)
        
        # Print epoch summary
        elapsed_time = time.time() - start_time
        print(f"\nEpoch {epoch+1}/{num_epochs} Summary:")
        print(f"  Training Loss: {avg_loss:.4f}")
        print(f"  Validation Loss: {val_loss:.4f}")
        print(f"  Learning Rate: {scheduler.get_last_lr()[0]:.6f}")
        print(f"  Elapsed Time: {elapsed_time:.2f}s")
        
        # Save best model
        if val_loss < best_loss:
            best_loss = val_loss
            torch.save({
                'epoch': epoch,
                'model_state_dict': model.state_dict(),
                'optimizer_state_dict': optimizer.state_dict(),
                'train_loss': avg_loss,
                'val_loss': val_loss,
                'train_losses': train_losses,
                'val_losses': val_losses,
            }, 'best_model.pth')
            print(f"  ✓ Best model saved! (Val Loss: {val_loss:.4f})")
        
        # Plot training progress
        if (epoch + 1) % 2 == 0 or epoch == 0:
            plot_training_progress(epochs_list, train_losses, val_losses)
        
        print("-" * 50)
    
    print("Training completed!")
    plot_final_results(epochs_list, train_losses, val_losses, elapsed_time)
    return model

def validate_model(model, test_loader, device, tokenizer=None, use_mod_77=True):
    """
    Validate the model on test dataset.
    """
    model.eval()
    total_loss = 0
    
    # Check if test loader supports mod 77
    sample_batch = next(iter(test_loader))
    has_subsections = 'subsections' in sample_batch
    training_mode = "mod_77" if use_mod_77 and has_subsections else "standard"
    
    # Reset the iterator
    test_loader = iter(test_loader)
    
    with torch.no_grad():
<<<<<<< HEAD
        for batch_idx, batch_data in enumerate(test_loader):
            images = batch_data['images'].to(device)  
            short_captions = tokenizer(batch_data['short_captions']).to(device)
            long_captions = tokenizer(batch_data['long_captions']).to(device)
=======
        for batch_data in test_loader:
            images = batch_data['image'].to(device)
            short_captions = tokenizer(batch_data['short_caption']).to(device)
>>>>>>> 2e6a09de
            
            # Forward pass
            image_features = model.encode_image(images)
            text_features_short = model.encode_text(short_captions)
<<<<<<< HEAD
            text_features_long = model.encode_text(long_captions)
            
            # Calculate loss using the same loss function as training
            loss = long_clip_loss(model, image_features, text_features_long, text_features_short)
=======
            
            if training_mode == "mod_77" and 'subsections' in batch_data:
                # Use mod 77 validation
                subsections_data = batch_data['subsections']
                subsections_batch = prepare_subsections_batch(subsections_data, tokenizer, device)
                text_subsections_batch = encode_text_subsections(model, subsections_batch, device)
                loss = mod_77_long_clip_loss(model, image_features, text_subsections_batch, text_features_short)
            else:
                # Standard validation
                long_captions = tokenizer(batch_data['long_caption']).to(device)
                text_features_long = model.encode_text(long_captions)
                loss = long_clip_loss(model, image_features, text_features_long, text_features_short)
            
>>>>>>> 2e6a09de
            total_loss += loss.item()
    
    model.train()
    return total_loss / len(test_loader)

def plot_training_progress(epochs, train_losses, val_losses):
    """
    Plot training and validation losses in real-time.
    """
    clear_output(wait=True)
    
    plt.figure(figsize=(12, 4))
    
    # Loss plot
    plt.subplot(1, 2, 1)
    plt.plot(epochs, train_losses, 'b-', label='Training Loss', linewidth=2)
    plt.plot(epochs, val_losses, 'r-', label='Validation Loss', linewidth=2)
    plt.xlabel('Epoch')
    plt.ylabel('Loss')
    plt.title('Training Progress')
    plt.legend()
    plt.grid(True, alpha=0.3)
    
    # Recent loss trend (last 10 epochs)
    plt.subplot(1, 2, 2)
    recent_epochs = epochs[-10:] if len(epochs) > 10 else epochs
    recent_train = train_losses[-10:] if len(train_losses) > 10 else train_losses
    recent_val = val_losses[-10:] if len(val_losses) > 10 else val_losses
    
    plt.plot(recent_epochs, recent_train, 'b-o', label='Training Loss', linewidth=2, markersize=4)
    plt.plot(recent_epochs, recent_val, 'r-o', label='Validation Loss', linewidth=2, markersize=4)
    plt.xlabel('Epoch')
    plt.ylabel('Loss')
    plt.title('Recent Training Trend')
    plt.legend()
    plt.grid(True, alpha=0.3)
    
    plt.tight_layout()
    plt.show()

def plot_final_results(epochs, train_losses, val_losses, total_time):
    """
    Plot final training results with additional statistics.
    """
    plt.figure(figsize=(15, 5))
    
    # Main loss plot
    plt.subplot(1, 3, 1)
    plt.plot(epochs, train_losses, 'b-', label='Training Loss', linewidth=2)
    plt.plot(epochs, val_losses, 'r-', label='Validation Loss', linewidth=2)
    plt.xlabel('Epoch')
    plt.ylabel('Loss')
    plt.title('Complete Training History')
    plt.legend()
    plt.grid(True, alpha=0.3)
    
    # Loss improvement rate
    plt.subplot(1, 3, 2)
    if len(train_losses) > 1:
        train_diff = np.diff(train_losses)
        val_diff = np.diff(val_losses)
        plt.plot(epochs[1:], train_diff, 'b-', label='Train Loss Change', linewidth=2)
        plt.plot(epochs[1:], val_diff, 'r-', label='Val Loss Change', linewidth=2)
        plt.axhline(y=0, color='k', linestyle='--', alpha=0.5)
        plt.xlabel('Epoch')
        plt.ylabel('Loss Change')
        plt.title('Loss Improvement Rate')
        plt.legend()
        plt.grid(True, alpha=0.3)
    
    # Training statistics
    plt.subplot(1, 3, 3)
    stats_text = f"""
    Final Training Loss: {train_losses[-1]:.4f}
    Final Validation Loss: {val_losses[-1]:.4f}
    Best Validation Loss: {min(val_losses):.4f}
    Best Epoch: {np.argmin(val_losses) + 1}
    Total Training Time: {total_time/60:.1f} min
    Avg Time per Epoch: {total_time/len(epochs):.1f}s
    """
    plt.text(0.1, 0.5, stats_text, fontsize=10, verticalalignment='center', 
             bbox=dict(boxstyle="round,pad=0.3", facecolor="lightgray"))
    plt.axis('off')
    plt.title('Training Statistics')
    
    plt.tight_layout()
    plt.show()


#rewrite PCA to avoid inf
def PCA(input_tensor, PCA_dim):
    # 计算均值
    mean = torch.mean(input_tensor, dim=0)
    # 去均值
    X_centered = input_tensor - mean.unsqueeze(0)
    X_centered = X_centered.float()

    # 使用SVD而不是eig来计算主成分
    U, S, Vt = torch.linalg.svd(X_centered, full_matrices=False)
    principal_components = Vt.T[:, :PCA_dim]

    # 转换到新的维度
    X_transformed = torch.mm(X_centered, principal_components)
    # 恢复到原始空间
    X_reversed = torch.mm(X_transformed, principal_components.T)
    X_reversed += mean

    return X_reversed

<|MERGE_RESOLUTION|>--- conflicted
+++ resolved
@@ -7,10 +7,7 @@
 from IPython.display import clear_output
 import time
 import torch.nn.functional as F
-<<<<<<< HEAD
-=======
 from .mod_77_token_training import mod_77_long_clip_loss, prepare_subsections_batch, encode_text_subsections
->>>>>>> 2e6a09de
 
 def get_positional_embedding(model, lambda2: int = 4):
     """
@@ -189,17 +186,11 @@
         progress_bar = tqdm(train_loader, desc=f"Epoch {epoch+1}/{num_epochs}")
         
         for batch_idx, batch_data in enumerate(progress_bar):
-<<<<<<< HEAD
 
             images = batch_data['images'].to(device)  
             short_captions = tokenizer(batch_data['short_captions']).to(device)
             long_captions = tokenizer(batch_data['long_captions']).to(device)
 
-=======
-            images = batch_data['image'].to(device)  
-            short_captions = tokenizer(batch_data['short_caption']).to(device)
-            
->>>>>>> 2e6a09de
             optimizer.zero_grad()
 
             # Forward pass
@@ -296,26 +287,14 @@
     test_loader = iter(test_loader)
     
     with torch.no_grad():
-<<<<<<< HEAD
         for batch_idx, batch_data in enumerate(test_loader):
             images = batch_data['images'].to(device)  
             short_captions = tokenizer(batch_data['short_captions']).to(device)
             long_captions = tokenizer(batch_data['long_captions']).to(device)
-=======
-        for batch_data in test_loader:
-            images = batch_data['image'].to(device)
-            short_captions = tokenizer(batch_data['short_caption']).to(device)
->>>>>>> 2e6a09de
             
             # Forward pass
             image_features = model.encode_image(images)
             text_features_short = model.encode_text(short_captions)
-<<<<<<< HEAD
-            text_features_long = model.encode_text(long_captions)
-            
-            # Calculate loss using the same loss function as training
-            loss = long_clip_loss(model, image_features, text_features_long, text_features_short)
-=======
             
             if training_mode == "mod_77" and 'subsections' in batch_data:
                 # Use mod 77 validation
@@ -329,7 +308,6 @@
                 text_features_long = model.encode_text(long_captions)
                 loss = long_clip_loss(model, image_features, text_features_long, text_features_short)
             
->>>>>>> 2e6a09de
             total_loss += loss.item()
     
     model.train()
